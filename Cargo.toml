--- conflicted
+++ resolved
@@ -20,12 +20,7 @@
 uuid = { version = "1.16.0", features = ["v4"] }
 dyn-clone = "1.0.19"
 pelican_ui = {path="../pelican_ui"}
-<<<<<<< HEAD
-#pelican_ui = "0.1.4"
-pelican_macro = "0.1.0"
-=======
 #pelican_ui = "0.1.5"
->>>>>>> 78594d71
 quircs = "0.10.2"
 image = "0.25.6"
 chrono = "0.4.41"
